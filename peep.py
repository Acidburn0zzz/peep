#!/usr/bin/env python
"""peep ("prudently examine every package") verifies that packages conform to a
trusted, locally stored hash and only then installs them::

    peep install -r requirements.txt

This makes your deployments verifiably repeatable without having to maintain a
local PyPI mirror or use a vendor lib. Just update the version numbers and
hashes in requirements.txt, and you're all set.

"""
# This is here so embedded copies of peep.py are MIT-compliant:
# Copyright (c) 2013 Erik Rose
#
# Permission is hereby granted, free of charge, to any person obtaining a copy
# of this software and associated documentation files (the "Software"), to
# deal in the Software without restriction, including without limitation the
# rights to use, copy, modify, merge, publish, distribute, sublicense, and/or
# sell copies of the Software, and to permit persons to whom the Software is
# furnished to do so, subject to the following conditions:
#
# The above copyright notice and this permission notice shall be included in
# all copies or substantial portions of the Software.
from __future__ import print_function
try:
    xrange = xrange
except NameError:
    xrange = range
from base64 import urlsafe_b64encode, urlsafe_b64decode
from binascii import hexlify
import cgi
from collections import defaultdict
from functools import wraps
from hashlib import sha256
from itertools import chain, islice
import mimetypes
from optparse import OptionParser
from os.path import join, basename, splitext, isdir
from pickle import dumps, loads
import re
import sys
from shutil import rmtree, copy
from sys import argv, exit
from tempfile import mkdtemp
import traceback
try:
    from urllib2 import build_opener, HTTPHandler, HTTPSHandler, HTTPError
except ImportError:
    from urllib.request import build_opener, HTTPHandler, HTTPSHandler
    from urllib.error import HTTPError
try:
    from urlparse import urlparse
except ImportError:
    from urllib.parse import urlparse  # 3.4
# TODO: Probably use six to make urllib stuff work across 2/3.

from pkg_resources import require, VersionConflict, DistributionNotFound

# We don't admit our dependency on pip in setup.py, lest a naive user simply
# say `pip install peep.tar.gz` and thus pull down an untrusted copy of pip
# from PyPI. Instead, we make sure it's installed and new enough here and spit
# out an error message if not:


def activate(specifier):
    """Make a compatible version of pip importable. Raise a RuntimeError if we
    couldn't."""
    try:
        for distro in require(specifier):
            distro.activate()
    except (VersionConflict, DistributionNotFound):
        raise RuntimeError('The installed version of pip is too old; peep '
                           'requires ' + specifier)

# Before 0.6.2, the log module wasn't there, so some
# of our monkeypatching fails. It probably wouldn't be
# much work to support even earlier, though.
activate('pip>=0.6.2')

import pip
from pip.commands.install import InstallCommand
try:
    from pip.download import url_to_path  # 1.5.6
except ImportError:
    try:
        from pip.util import url_to_path  # 0.7.0
    except ImportError:
        from pip.util import url_to_filename as url_to_path  # 0.6.2
from pip.index import PackageFinder, Link
try:
    from pip.log import logger
except ImportError:
    from pip import logger  # 6.0
from pip.req import parse_requirements
try:
    from pip.utils.ui import DownloadProgressBar, DownloadProgressSpinner
except ImportError:
    class NullProgressBar(object):
        def __init__(self, *args, **kwargs):
            pass

        def iter(self, ret, *args, **kwargs):
            return ret

    DownloadProgressBar = DownloadProgressSpinner = NullProgressBar

try:
    from pip.index import FormatControl  # noqa
    FORMAT_CONTROL_ARG = 'format_control'

    # The line-numbering bug will be fixed in pip 8. All 7.x releases had it.
    PIP_MAJOR_VERSION = int(pip.__version__.split('.')[0])
    PIP_COUNTS_COMMENTS = PIP_MAJOR_VERSION >= 8
except ImportError:
    FORMAT_CONTROL_ARG = 'use_wheel'  # pre-7
    PIP_COUNTS_COMMENTS = True

__version__ = 2, 5, 0


ITS_FINE_ITS_FINE = 0
SOMETHING_WENT_WRONG = 1
# "Traditional" for command-line errors according to optparse docs:
COMMAND_LINE_ERROR = 2

ARCHIVE_EXTENSIONS = ('.tar.bz2', '.tar.gz', '.tgz', '.tar', '.zip')

MARKER = object()


class PipException(Exception):
    """When I delegated to pip, it exited with an error."""

    def __init__(self, error_code):
        self.error_code = error_code


class UnsupportedRequirementError(Exception):
    """An unsupported line was encountered in a requirements file."""


class DownloadError(Exception):
    def __init__(self, link, exc):
        self.link = link
        self.reason = str(exc)

    def __str__(self):
        return 'Downloading %s failed: %s' % (self.link, self.reason)


def encoded_hash(sha):
    """Return a short, 7-bit-safe representation of a hash.

    If you pass a sha256, this results in the hash algorithm that the Wheel
    format (PEP 427) uses, except here it's intended to be run across the
    downloaded archive before unpacking.

    """
    return urlsafe_b64encode(sha.digest()).decode('ascii').rstrip('=')


def path_and_line(req):
    """Return the path and line number of the file from which an
    InstallRequirement came.

    """
    path, line = (re.match(r'-r (.*) \(line (\d+)\)$',
                           req.comes_from).groups())
    return path, int(line)


def hashes_above(path, line_number):
    """Yield hashes from contiguous comment lines before line
    ``line_number``.

    """
    for line_number in xrange(line_number - 1, 0, -1):
        line = getline(path, line_number)
        match = HASH_COMMENT_RE.match(line)
        if match:
            yield match.groupdict()['hash']
        elif not line.lstrip().startswith('#'):
            # If we hit a non-comment line, abort
            break


def run_pip(initial_args):
    """Delegate to pip the given args (starting with the subcommand), and raise
    ``PipException`` if something goes wrong."""
    status_code = pip.main(initial_args)

    # Clear out the registrations in the pip "logger" singleton. Otherwise,
    # loggers keep getting appended to it with every run. Pip assumes only one
    # command invocation will happen per interpreter lifetime.
    logger.consumers = []

    if status_code:
        raise PipException(status_code)


def hash_of_file(path):
    """Return the hash of a downloaded file."""
    with open(path, 'rb') as archive:
        sha = sha256()
        while True:
            data = archive.read(2 ** 20)
            if not data:
                break
            sha.update(data)
    return encoded_hash(sha)


def is_git_sha(text):
    """Return whether this is probably a git sha"""
    # Handle both the full sha as well as the 7-character abbreviation
    if len(text) in (40, 7):
        try:
            int(text, 16)
            return True
        except ValueError:
            pass
    return False


def filename_from_url(url):
    parsed = urlparse(url)
    path = parsed.path
    return path.split('/')[-1]


def requirement_args(argv, want_paths=False, want_other=False):
    """Return an iterable of filtered arguments.

    :arg argv: Arguments, starting after the subcommand
    :arg want_paths: If True, the returned iterable includes the paths to any
        requirements files following a ``-r`` or ``--requirement`` option.
    :arg want_other: If True, the returned iterable includes the args that are
        not a requirement-file path or a ``-r`` or ``--requirement`` flag.

    """
    was_r = False
    for arg in argv:
        # Allow for requirements files named "-r", don't freak out if there's a
        # trailing "-r", etc.
        if was_r:
            if want_paths:
                yield arg
            was_r = False
        elif arg in ['-r', '--requirement']:
            was_r = True
        else:
            if want_other:
                yield arg

# any line that is a comment or just whitespace
IGNORED_LINE_RE = re.compile(r'^(\s*#.*)?\s*$')

HASH_COMMENT_RE = re.compile(
    r"""
    \s*\#\s+                   # Lines that start with a '#'
    (?P<hash_type>sha256):\s+  # Hash type is hardcoded to be sha256 for now.
    (?P<hash>[^\s]+)           # Hashes can be anything except '#' or spaces.
    \s*                        # Suck up whitespace before the comment or
                               #   just trailing whitespace if there is no
                               #   comment. Also strip trailing newlines.
    (?:\#(?P<comment>.*))?     # Comments can be anything after a whitespace+#
                               #   and are optional.
    $""", re.X)


def peep_hash(argv):
    """Return the peep hash of one or more files, returning a shell status code
    or raising a PipException.

    :arg argv: The commandline args, starting after the subcommand

    """
    parser = OptionParser(
        usage='usage: %prog hash file [file ...]',
        description='Print a peep hash line for one or more files: for '
                    'example, "# sha256: '
                    'oz42dZy6Gowxw8AelDtO4gRgTW_xPdooH484k7I5EOY".')
    _, paths = parser.parse_args(args=argv)
    if paths:
        for path in paths:
            print('# sha256:', hash_of_file(path))
        return ITS_FINE_ITS_FINE
    else:
        parser.print_usage()
        return COMMAND_LINE_ERROR


class EmptyOptions(object):
    """Fake optparse options for compatibility with pip<1.2

    pip<1.2 had a bug in parse_requirements() in which the ``options`` kwarg
    was required. We work around that by passing it a mock object.

    """
    default_vcs = None
    skip_requirements_regex = None
    isolated_mode = False


def memoize(func):
    """Memoize a method that should return the same result every time on a
    given instance.

    """
    @wraps(func)
    def memoizer(self):
        if not hasattr(self, '_cache'):
            self._cache = {}
        if func.__name__ not in self._cache:
            self._cache[func.__name__] = func(self)
        return self._cache[func.__name__]
    return memoizer


def package_finder(argv):
    """Return a PackageFinder respecting command-line options.

    :arg argv: Everything after the subcommand

    """
    # We instantiate an InstallCommand and then use some of its private
    # machinery--its arg parser--for our own purposes, like a virus. This
    # approach is portable across many pip versions, where more fine-grained
    # ones are not. Ignoring options that don't exist on the parser (for
    # instance, --use-wheel) gives us a straightforward method of backward
    # compatibility.
    try:
        command = InstallCommand()
    except TypeError:
        # This is likely pip 1.3.0's "__init__() takes exactly 2 arguments (1
        # given)" error. In that version, InstallCommand takes a top=level
        # parser passed in from outside.
        from pip.baseparser import create_main_parser
        command = InstallCommand(create_main_parser())
    # The downside is that it essentially ruins the InstallCommand class for
    # further use. Calling out to pip.main() within the same interpreter, for
    # example, would result in arguments parsed this time turning up there.
    # Thus, we deepcopy the arg parser so we don't trash its singletons. Of
    # course, deepcopy doesn't work on these objects, because they contain
    # uncopyable regex patterns, so we pickle and unpickle instead. Fun!
    options, _ = loads(dumps(command.parser)).parse_args(argv)

    # Carry over PackageFinder kwargs that have [about] the same names as
    # options attr names:
    possible_options = [
        'find_links', FORMAT_CONTROL_ARG, 'allow_external', 'allow_unverified',
        'allow_all_external', ('allow_all_prereleases', 'pre'),
        'process_dependency_links']
    kwargs = {}
    for option in possible_options:
        kw, attr = option if isinstance(option, tuple) else (option, option)
        value = getattr(options, attr, MARKER)
        if value is not MARKER:
            kwargs[kw] = value

    # Figure out index_urls:
    index_urls = [options.index_url] + options.extra_index_urls
    if options.no_index:
        index_urls = []
    index_urls += getattr(options, 'mirrors', [])

    # If pip is new enough to have a PipSession, initialize one, since
    # PackageFinder requires it:
    if hasattr(command, '_build_session'):
        kwargs['session'] = command._build_session(options)

    return PackageFinder(index_urls=index_urls, **kwargs)


class DownloadedReq(object):
    """A wrapper around InstallRequirement which offers additional information
    based on downloading and examining a corresponding package archive

    These are conceptually immutable, so we can get away with memoizing
    expensive things.

    """
    def __init__(self, req, argv, finder):
        """Download a requirement, compare its hashes, and return a subclass
        of DownloadedReq depending on its state.

        :arg req: The InstallRequirement I am based on
        :arg argv: The args, starting after the subcommand

        """
        self._req = req
        self._argv = argv
        self._finder = finder

        # We use a separate temp dir for each requirement so requirements
        # (from different indices) that happen to have the same archive names
        # don't overwrite each other, leading to a security hole in which the
        # latter is a hash mismatch, the former has already passed the
        # comparison, and the latter gets installed.
        self._temp_path = mkdtemp(prefix='peep-')
        # Think of DownloadedReq as a one-shot state machine. It's an abstract
        # class that ratchets forward to being one of its own subclasses,
        # depending on its package status. Then it doesn't move again.
        self.__class__ = self._class()

    def dispose(self):
        """Delete temp files and dirs I've made. Render myself useless.

        Do not call further methods on me after calling dispose().

        """
        rmtree(self._temp_path)

    def _version(self):
        """Deduce the version number of the downloaded package from its filename."""
        # TODO: Can we delete this method and just print the line from the
        # reqs file verbatim instead?
        def version_of_archive(filename, package_name):
            # Since we know the project_name, we can strip that off the left, strip
            # any archive extensions off the right, and take the rest as the
            # version.
            for ext in ARCHIVE_EXTENSIONS:
                if filename.endswith(ext):
                    filename = filename[:-len(ext)]
                    break
            # Handle github sha tarball downloads.
            if is_git_sha(filename):
                filename = package_name + '-' + filename
            if not filename.lower().replace('_', '-').startswith(package_name.lower()):
                # TODO: Should we replace runs of [^a-zA-Z0-9.], not just _, with -?
                give_up(filename, package_name)
            return filename[len(package_name) + 1:]  # Strip off '-' before version.

        def version_of_wheel(filename, package_name):
            # For Wheel files (http://legacy.python.org/dev/peps/pep-0427/#file-
            # name-convention) we know the format bits are '-' separated.
            whl_package_name, version, _rest = filename.split('-', 2)
            # Do the alteration to package_name from PEP 427:
            our_package_name = re.sub(r'[^\w\d.]+', '_', package_name, re.UNICODE)
            if whl_package_name != our_package_name:
                give_up(filename, whl_package_name)
            return version

        def give_up(filename, package_name):
            raise RuntimeError("The archive '%s' didn't start with the package name "
                               "'%s', so I couldn't figure out the version number. "
                               "My bad; improve me." %
                               (filename, package_name))

        get_version = (version_of_wheel
                       if self._downloaded_filename().endswith('.whl')
                       else version_of_archive)
        return get_version(self._downloaded_filename(), self._project_name())

    def _is_always_unsatisfied(self):
        """Returns whether this requirement is always unsatisfied

        This would happen in cases where we can't determine the version
        from the filename.

        """
        # If this is a github sha tarball, then it is always unsatisfied
        # because the url has a commit sha in it and not the version
        # number.
        url = self._url()
        if url:
            filename = filename_from_url(url)
            if filename.endswith(ARCHIVE_EXTENSIONS):
                filename, ext = splitext(filename)
                if is_git_sha(filename):
                    return True
        return False

    @memoize  # Avoid hitting the file[cache] over and over.
    def _expected_hashes(self):
        """Return a list of known-good hashes for this package."""
<<<<<<< HEAD
        hashes = list(hashes_above(*path_and_line(self._req)))
        hashes.reverse()  # because we read them backwards
        return hashes
=======

        def get_hash_lists(path):
            """Yield lists of hashes appearing between non-comment lines.

            The lists will be in order of appearance and, for each non-empty
            list, their place in the results will coincide with that of the
            line number of the corresponding result from `parse_requirements`
            (which changed in pip 7.0 to not count comments).

            """
            hashes = []
            with open(path) as file:
                for lineno, line in enumerate(file, 1):
                    match = HASH_COMMENT_RE.match(line)
                    if match:  # Accumulate this hash.
                        hashes.append(match.groupdict()['hash'])
                    if not IGNORED_LINE_RE.match(line):
                        yield hashes  # Report hashes seen so far.
                        hashes = []
                    elif PIP_COUNTS_COMMENTS:
                        # Comment: count as normal req but have no hashes.
                        yield []

        path, line_number = self._path_and_line()
        return next(islice(get_hash_lists(path), line_number - 1, None))
>>>>>>> ddb4c4f5

    def _download(self, link):
        """Download a file, and return its name within my temp dir.

        This does no verification of HTTPS certs, but our checking hashes
        makes that largely unimportant. It would be nice to be able to use the
        requests lib, which can verify certs, but it is guaranteed to be
        available only in pip >= 1.5.

        This also drops support for proxies and basic auth, though those could
        be added back in.

        """
        # Based on pip 1.4.1's URLOpener but with cert verification removed
        def opener(is_https):
            if is_https:
                opener = build_opener(HTTPSHandler())
                # Strip out HTTPHandler to prevent MITM spoof:
                for handler in opener.handlers:
                    if isinstance(handler, HTTPHandler):
                        opener.handlers.remove(handler)
            else:
                opener = build_opener()
            return opener

        # Descended from unpack_http_url() in pip 1.4.1
        def best_filename(link, response):
            """Return the most informative possible filename for a download,
            ideally with a proper extension.

            """
            content_type = response.info().get('content-type', '')
            filename = link.filename  # fallback
            # Have a look at the Content-Disposition header for a better guess:
            content_disposition = response.info().get('content-disposition')
            if content_disposition:
                type, params = cgi.parse_header(content_disposition)
                # We use ``or`` here because we don't want to use an "empty" value
                # from the filename param:
                filename = params.get('filename') or filename
            ext = splitext(filename)[1]
            if not ext:
                ext = mimetypes.guess_extension(content_type)
                if ext:
                    filename += ext
            if not ext and link.url != response.geturl():
                ext = splitext(response.geturl())[1]
                if ext:
                    filename += ext
            return filename

        # Descended from _download_url() in pip 1.4.1
        def pipe_to_file(response, path, size=0):
            """Pull the data off an HTTP response, shove it in a new file, and
            show progress.

            :arg response: A file-like object to read from
            :arg path: The path of the new file
            :arg size: The expected size, in bytes, of the download. 0 for
                unknown or to suppress progress indication (as for cached
                downloads)

            """
            def response_chunks(chunk_size):
                while True:
                    chunk = response.read(chunk_size)
                    if not chunk:
                        break
                    yield chunk

            print('Downloading %s%s...' % (
                self._req.req,
                (' (%sK)' % (size / 1000)) if size > 1000 else ''))
            progress_indicator = (DownloadProgressBar(max=size).iter if size
                                  else DownloadProgressSpinner().iter)
            with open(path, 'wb') as file:
                for chunk in progress_indicator(response_chunks(4096), 4096):
                    file.write(chunk)

        url = link.url.split('#', 1)[0]
        try:
            response = opener(urlparse(url).scheme != 'http').open(url)
        except (HTTPError, IOError) as exc:
            raise DownloadError(link, exc)
        filename = best_filename(link, response)
        try:
            size = int(response.headers['content-length'])
        except (ValueError, KeyError, TypeError):
            size = 0
        pipe_to_file(response, join(self._temp_path, filename), size=size)
        return filename

    # Based on req_set.prepare_files() in pip bb2a8428d4aebc8d313d05d590f386fa3f0bbd0f
    @memoize  # Avoid re-downloading.
    def _downloaded_filename(self):
        """Download the package's archive if necessary, and return its
        filename.

        --no-deps is implied, as we have reimplemented the bits that would
        ordinarily do dependency resolution.

        """
        # Peep doesn't support requirements that don't come down as a single
        # file, because it can't hash them. Thus, it doesn't support editable
        # requirements, because pip itself doesn't support editable
        # requirements except for "local projects or a VCS url". Nor does it
        # support VCS requirements yet, because we haven't yet come up with a
        # portable, deterministic way to hash them. In summary, all we support
        # is == requirements and tarballs/zips/etc.

        # TODO: Stop on reqs that are editable or aren't ==.

        # If the requirement isn't already specified as a URL, get a URL
        # from an index:
        link = self._link() or self._finder.find_requirement(self._req, upgrade=False)

        if link:
            lower_scheme = link.scheme.lower()  # pip lower()s it for some reason.
            if lower_scheme == 'http' or lower_scheme == 'https':
                file_path = self._download(link)
                return basename(file_path)
            elif lower_scheme == 'file':
                # The following is inspired by pip's unpack_file_url():
                link_path = url_to_path(link.url_without_fragment)
                if isdir(link_path):
                    raise UnsupportedRequirementError(
                        "%s: %s is a directory. So that it can compute "
                        "a hash, peep supports only filesystem paths which "
                        "point to files" %
                        (self._req, link.url_without_fragment))
                else:
                    copy(link_path, self._temp_path)
                    return basename(link_path)
            else:
                raise UnsupportedRequirementError(
                    "%s: The download link, %s, would not result in a file "
                    "that can be hashed. Peep supports only == requirements, "
                    "file:// URLs pointing to files (not folders), and "
                    "http:// and https:// URLs pointing to tarballs, zips, "
                    "etc." % (self._req, link.url))
        else:
            raise UnsupportedRequirementError(
                "%s: couldn't determine where to download this requirement from."
                % (self._req,))

    def install(self):
        """Install the package I represent, without dependencies.

        Obey typical pip-install options passed in on the command line.

        """
        other_args = list(requirement_args(self._argv, want_other=True))
        archive_path = join(self._temp_path, self._downloaded_filename())
        # -U so it installs whether pip deems the requirement "satisfied" or
        # not. This is necessary for GitHub-sourced zips, which change without
        # their version numbers changing.
        run_pip(['install'] + other_args + ['--no-deps', '-U', archive_path])

    @memoize
    def _actual_hash(self):
        """Download the package's archive if necessary, and return its hash."""
        return hash_of_file(join(self._temp_path, self._downloaded_filename()))

    def _project_name(self):
        """Return the inner Requirement's "unsafe name".

        Raise ValueError if there is no name.

        """
        name = getattr(self._req.req, 'project_name', '')
        if name:
            return name
        raise ValueError('Requirement has no project_name.')

    def _name(self):
        return self._req.name

    def _link(self):
        try:
            return self._req.link
        except AttributeError:
            # The link attribute isn't available prior to pip 6.1.0, so fall
            # back to the now deprecated 'url' attribute.
            return Link(self._req.url) if self._req.url else None

    def _url(self):
        link = self._link()
        return link.url if link else None

    @memoize  # Avoid re-running expensive check_if_exists().
    def _is_satisfied(self):
        self._req.check_if_exists()
        return (self._req.satisfied_by and
                not self._is_always_unsatisfied())

    def _class(self):
        """Return the class I should be, spanning a continuum of goodness."""
        try:
            self._project_name()
        except ValueError:
            return MalformedReq
        if self._is_satisfied():
            return SatisfiedReq
        if not self._expected_hashes():
            return MissingReq
        if self._actual_hash() not in self._expected_hashes():
            return MismatchedReq
        return InstallableReq

    @classmethod
    def foot(cls):
        """Return the text to be printed once, after all of the errors from
        classes of my type are printed.

        """
        return ''


class MalformedReq(DownloadedReq):
    """A requirement whose package name could not be determined"""

    @classmethod
    def head(cls):
        return 'The following requirements could not be processed:\n'

    def error(self):
        return '* Unable to determine package name from URL %s; add #egg=' % self._url()


class MissingReq(DownloadedReq):
    """A requirement for which no hashes were specified in the requirements file"""

    @classmethod
    def head(cls):
        return ('The following packages had no hashes specified in the requirements file, which\n'
                'leaves them open to tampering. Vet these packages to your satisfaction, then\n'
                'add these "sha256" lines like so:\n\n')

    def error(self):
        if self._url():
            # _url() always contains an #egg= part, or this would be a
            # MalformedRequest.
            line = self._url()
        else:
            line = '%s==%s' % (self._name(), self._version())
        return '# sha256: %s\n%s\n' % (self._actual_hash(), line)


class MismatchedReq(DownloadedReq):
    """A requirement for which the downloaded file didn't match any of my hashes."""
    @classmethod
    def head(cls):
        return ("THE FOLLOWING PACKAGES DIDN'T MATCH THE HASHES SPECIFIED IN THE REQUIREMENTS\n"
                "FILE. If you have updated the package versions, update the hashes. If not,\n"
                "freak out, because someone has tampered with the packages.\n\n")

    def error(self):
        preamble = '    %s: expected' % self._project_name()
        if len(self._expected_hashes()) > 1:
            preamble += ' one of'
        padding = '\n' + ' ' * (len(preamble) + 1)
        return '%s %s\n%s got %s' % (preamble,
                                     padding.join(self._expected_hashes()),
                                     ' ' * (len(preamble) - 4),
                                     self._actual_hash())

    @classmethod
    def foot(cls):
        return '\n'


class SatisfiedReq(DownloadedReq):
    """A requirement which turned out to be already installed"""

    @classmethod
    def head(cls):
        return ("These packages were already installed, so we didn't need to download or build\n"
                "them again. If you installed them with peep in the first place, you should be\n"
                "safe. If not, uninstall them, then re-attempt your install with peep.\n")

    def error(self):
        return '   %s' % (self._req,)


class InstallableReq(DownloadedReq):
    """A requirement whose hash matched and can be safely installed"""


# DownloadedReq subclasses that indicate an error that should keep us from
# going forward with installation, in the order in which their errors should
# be reported:
ERROR_CLASSES = [MismatchedReq, MissingReq, MalformedReq]


def bucket(things, key):
    """Return a map of key -> list of things."""
    ret = defaultdict(list)
    for thing in things:
        ret[key(thing)].append(thing)
    return ret


def first_every_last(iterable, first, every, last):
    """Execute something before the first item of iter, something else for each
    item, and a third thing after the last.

    If there are no items in the iterable, don't execute anything.

    """
    did_first = False
    for item in iterable:
        if not did_first:
            did_first = True
            first(item)
        every(item)
    if did_first:
        last(item)


def _parse_requirements(path, finder):
    try:
        # list() so the generator that is parse_requirements() actually runs
        # far enough to report a TypeError
        return list(parse_requirements(
            path, options=EmptyOptions(), finder=finder))
    except TypeError:
        # session is a required kwarg as of pip 6.0 and will raise
        # a TypeError if missing. It needs to be a PipSession instance,
        # but in older versions we can't import it from pip.download
        # (nor do we need it at all) so we only import it in this except block
        from pip.download import PipSession
        return list(parse_requirements(
            path, options=EmptyOptions(), session=PipSession(), finder=finder))


def downloaded_reqs_from_path(path, argv):
    """Return a list of DownloadedReqs representing the requirements parsed
    out of a given requirements file.

    :arg path: The path to the requirements file
    :arg argv: The commandline args, starting after the subcommand

    """
    finder = package_finder(argv)
    return [DownloadedReq(req, argv, finder) for req in
            _parse_requirements(path, finder)]


def peep_install(argv):
    """Perform the ``peep install`` subcommand, returning a shell status code
    or raising a PipException.

    :arg argv: The commandline args, starting after the subcommand

    """
    output = []
    out = output.append
    reqs = []
    try:
        req_paths = list(requirement_args(argv, want_paths=True))
        if not req_paths:
            out("You have to specify one or more requirements files with the -r option, because\n"
                "otherwise there's nowhere for peep to look up the hashes.\n")
            return COMMAND_LINE_ERROR

        # We're a "peep install" command, and we have some requirement paths.
        reqs = list(chain.from_iterable(
            downloaded_reqs_from_path(path, argv)
            for path in req_paths))
        buckets = bucket(reqs, lambda r: r.__class__)

        # Skip a line after pip's "Cleaning up..." so the important stuff
        # stands out:
        if any(buckets[b] for b in ERROR_CLASSES):
            out('\n')

        printers = (lambda r: out(r.head()),
                    lambda r: out(r.error() + '\n'),
                    lambda r: out(r.foot()))
        for c in ERROR_CLASSES:
            first_every_last(buckets[c], *printers)

        if any(buckets[b] for b in ERROR_CLASSES):
            out('-------------------------------\n'
                'Not proceeding to installation.\n')
            return SOMETHING_WENT_WRONG
        else:
            for req in buckets[InstallableReq]:
                req.install()

            first_every_last(buckets[SatisfiedReq], *printers)

        return ITS_FINE_ITS_FINE
    except (UnsupportedRequirementError, DownloadError) as exc:
        out(str(exc))
        return SOMETHING_WENT_WRONG
    finally:
        for req in reqs:
            req.dispose()
        print(''.join(output))


def peep_port(paths):
    """Convert a peep requirements file to one compatble with pip-8 hashing.

    Loses comments and tromps on URLs, so the result will need a little manual
    massaging, but the hard part--the hash conversion--is done for you.

    """
    if not paths:
        print('Please specify one or more requirements files so I have '
              'something to port.\n')
        return COMMAND_LINE_ERROR
    for req in chain.from_iterable(
            _parse_requirements(path, package_finder(argv)) for path in paths):
        hashes = [hexlify(urlsafe_b64decode((hash + '=').encode('ascii'))).decode('ascii')
                  for hash in hashes_above(*path_and_line(req))]
        hashes.reverse()
        if not hashes:
            print(req.req)
        elif len(hashes) == 1:
            print('%s --hash=sha256:%s' % (req.req, hashes[0]))
        else:
            print('%s' % req.req, end='')
            for hash in hashes:
                print(' \\')
                print('    --hash=sha256:%s' % hash, end='')
            print()


def main():
    """Be the top-level entrypoint. Return a shell status code."""
    commands = {'hash': peep_hash,
                'install': peep_install,
                'port': peep_port}
    try:
        if len(argv) >= 2 and argv[1] in commands:
            return commands[argv[1]](argv[2:])
        else:
            # Fall through to top-level pip main() for everything else:
            return pip.main()
    except PipException as exc:
        return exc.error_code


def exception_handler(exc_type, exc_value, exc_tb):
    print('Oh no! Peep had a problem while trying to do stuff. Please write up a bug report')
    print('with the specifics so we can fix it:')
    print()
    print('https://github.com/erikrose/peep/issues/new')
    print()
    print('Here are some particulars you can copy and paste into the bug report:')
    print()
    print('---')
    print('peep:', repr(__version__))
    print('python:', repr(sys.version))
    print('pip:', repr(getattr(pip, '__version__', 'no __version__ attr')))
    print('Command line: ', repr(sys.argv))
    print(
        ''.join(traceback.format_exception(exc_type, exc_value, exc_tb)))
    print('---')


if __name__ == '__main__':
    try:
        exit(main())
    except Exception:
        exception_handler(*sys.exc_info())
        exit(SOMETHING_WENT_WRONG)<|MERGE_RESOLUTION|>--- conflicted
+++ resolved
@@ -104,6 +104,8 @@
 
     DownloadProgressBar = DownloadProgressSpinner = NullProgressBar
 
+__version__ = 2, 5, 0
+
 try:
     from pip.index import FormatControl  # noqa
     FORMAT_CONTROL_ARG = 'format_control'
@@ -115,8 +117,6 @@
     FORMAT_CONTROL_ARG = 'use_wheel'  # pre-7
     PIP_COUNTS_COMMENTS = True
 
-__version__ = 2, 5, 0
-
 
 ITS_FINE_ITS_FINE = 0
 SOMETHING_WENT_WRONG = 1
@@ -170,18 +170,32 @@
 
 
 def hashes_above(path, line_number):
-    """Yield hashes from contiguous comment lines before line
-    ``line_number``.
-
-    """
-    for line_number in xrange(line_number - 1, 0, -1):
-        line = getline(path, line_number)
-        match = HASH_COMMENT_RE.match(line)
-        if match:
-            yield match.groupdict()['hash']
-        elif not line.lstrip().startswith('#'):
-            # If we hit a non-comment line, abort
-            break
+    """Yield hashes from contiguous comment lines before line ``line_number``.
+
+    """
+    def hash_lists(path):
+        """Yield lists of hashes appearing between non-comment lines.
+
+        The lists will be in order of appearance and, for each non-empty
+        list, their place in the results will coincide with that of the
+        line number of the corresponding result from `parse_requirements`
+        (which changed in pip 7.0 to not count comments).
+
+        """
+        hashes = []
+        with open(path) as file:
+            for lineno, line in enumerate(file, 1):
+                match = HASH_COMMENT_RE.match(line)
+                if match:  # Accumulate this hash.
+                    hashes.append(match.groupdict()['hash'])
+                if not IGNORED_LINE_RE.match(line):
+                    yield hashes  # Report hashes seen so far.
+                    hashes = []
+                elif PIP_COUNTS_COMMENTS:
+                    # Comment: count as normal req but have no hashes.
+                    yield []
+
+    return next(islice(hash_lists(path), line_number - 1, None))
 
 
 def run_pip(initial_args):
@@ -474,37 +488,7 @@
     @memoize  # Avoid hitting the file[cache] over and over.
     def _expected_hashes(self):
         """Return a list of known-good hashes for this package."""
-<<<<<<< HEAD
-        hashes = list(hashes_above(*path_and_line(self._req)))
-        hashes.reverse()  # because we read them backwards
-        return hashes
-=======
-
-        def get_hash_lists(path):
-            """Yield lists of hashes appearing between non-comment lines.
-
-            The lists will be in order of appearance and, for each non-empty
-            list, their place in the results will coincide with that of the
-            line number of the corresponding result from `parse_requirements`
-            (which changed in pip 7.0 to not count comments).
-
-            """
-            hashes = []
-            with open(path) as file:
-                for lineno, line in enumerate(file, 1):
-                    match = HASH_COMMENT_RE.match(line)
-                    if match:  # Accumulate this hash.
-                        hashes.append(match.groupdict()['hash'])
-                    if not IGNORED_LINE_RE.match(line):
-                        yield hashes  # Report hashes seen so far.
-                        hashes = []
-                    elif PIP_COUNTS_COMMENTS:
-                        # Comment: count as normal req but have no hashes.
-                        yield []
-
-        path, line_number = self._path_and_line()
-        return next(islice(get_hash_lists(path), line_number - 1, None))
->>>>>>> ddb4c4f5
+        return hashes_above(*path_and_line(self._req))
 
     def _download(self, link):
         """Download a file, and return its name within my temp dir.
@@ -922,7 +906,6 @@
             _parse_requirements(path, package_finder(argv)) for path in paths):
         hashes = [hexlify(urlsafe_b64decode((hash + '=').encode('ascii'))).decode('ascii')
                   for hash in hashes_above(*path_and_line(req))]
-        hashes.reverse()
         if not hashes:
             print(req.req)
         elif len(hashes) == 1:
